// Copyright 2014 The Flutter Authors. All rights reserved.
// Use of this source code is governed by a BSD-style license that can be
// found in the LICENSE file.

import 'dart:collection' show HashMap;

import 'package:flutter/foundation.dart';
import 'package:flutter/rendering.dart';
import 'package:flutter/services.dart';

import 'actions.dart';
import 'banner.dart';
import 'basic.dart';
import 'binding.dart';
import 'default_text_editing_shortcuts.dart';
import 'default_selection_gestures.dart';
import 'focus_traversal.dart';
import 'framework.dart';
import 'localizations.dart';
import 'media_query.dart';
import 'navigator.dart';
import 'pages.dart';
import 'performance_overlay.dart';
import 'restoration.dart';
import 'router.dart';
import 'scrollable.dart';
import 'semantics_debugger.dart';
import 'shared_app_data.dart';
import 'shortcuts.dart';
import 'text.dart';
import 'title.dart';
import 'widget_inspector.dart';

export 'dart:ui' show Locale;

/// The signature of [WidgetsApp.localeListResolutionCallback].
///
/// A [LocaleListResolutionCallback] is responsible for computing the locale of the app's
/// [Localizations] object when the app starts and when user changes the list of
/// locales for the device.
///
/// The [locales] list is the device's preferred locales when the app started, or the
/// device's preferred locales the user selected after the app was started. This list
/// is in order of preference. If this list is null or empty, then Flutter has not yet
/// received the locale information from the platform. The [supportedLocales] parameter
/// is just the value of [WidgetsApp.supportedLocales].
///
/// See also:
///
///  * [LocaleResolutionCallback], which takes only one default locale (instead of a list)
///    and is attempted only after this callback fails or is null. [LocaleListResolutionCallback]
///    is recommended over [LocaleResolutionCallback].
typedef LocaleListResolutionCallback = Locale? Function(List<Locale>? locales, Iterable<Locale> supportedLocales);

/// {@template flutter.widgets.LocaleResolutionCallback}
/// The signature of [WidgetsApp.localeResolutionCallback].
///
/// It is recommended to provide a [LocaleListResolutionCallback] instead of a
/// [LocaleResolutionCallback] when possible, as [LocaleResolutionCallback] only
/// receives a subset of the information provided in [LocaleListResolutionCallback].
///
/// A [LocaleResolutionCallback] is responsible for computing the locale of the app's
/// [Localizations] object when the app starts and when user changes the default
/// locale for the device after [LocaleListResolutionCallback] fails or is not provided.
///
/// This callback is also used if the app is created with a specific locale using
/// the [WidgetsApp.new] `locale` parameter.
///
/// The [locale] is either the value of [WidgetsApp.locale], or the device's default
/// locale when the app started, or the device locale the user selected after the app
/// was started. The default locale is the first locale in the list of preferred
/// locales. If [locale] is null, then Flutter has not yet received the locale
/// information from the platform. The [supportedLocales] parameter is just the value of
/// [WidgetsApp.supportedLocales].
///
/// See also:
///
///  * [LocaleListResolutionCallback], which takes a list of preferred locales (instead of one locale).
///    Resolutions by [LocaleListResolutionCallback] take precedence over [LocaleResolutionCallback].
/// {@endtemplate}
typedef LocaleResolutionCallback = Locale? Function(Locale? locale, Iterable<Locale> supportedLocales);

/// The default locale resolution algorithm.
///
/// Custom resolution algorithms can be provided through
/// [WidgetsApp.localeListResolutionCallback] or
/// [WidgetsApp.localeResolutionCallback].
///
/// When no custom locale resolution algorithms are provided or if both fail
/// to resolve, Flutter will default to calling this algorithm.
///
/// This algorithm prioritizes speed at the cost of slightly less appropriate
/// resolutions for edge cases.
///
/// This algorithm will resolve to the earliest preferred locale that
/// matches the most fields, prioritizing in the order of perfect match,
/// languageCode+countryCode, languageCode+scriptCode, languageCode-only.
///
/// In the case where a locale is matched by languageCode-only and is not the
/// default (first) locale, the next preferred locale with a
/// perfect match can supersede the languageCode-only match if it exists.
///
/// When a preferredLocale matches more than one supported locale, it will
/// resolve to the first matching locale listed in the supportedLocales.
///
/// When all preferred locales have been exhausted without a match, the first
/// countryCode only match will be returned.
///
/// When no match at all is found, the first (default) locale in
/// [supportedLocales] will be returned.
///
/// To summarize, the main matching priority is:
///
///  1. [Locale.languageCode], [Locale.scriptCode], and [Locale.countryCode]
///  2. [Locale.languageCode] and [Locale.scriptCode] only
///  3. [Locale.languageCode] and [Locale.countryCode] only
///  4. [Locale.languageCode] only (with caveats, see above)
///  5. [Locale.countryCode] only when all [preferredLocales] fail to match
///  6. Returns the first element of [supportedLocales] as a fallback
///
/// This algorithm does not take language distance (how similar languages are to each other)
/// into account, and will not handle edge cases such as resolving `de` to `fr` rather than `zh`
/// when `de` is not supported and `zh` is listed before `fr` (German is closer to French
/// than Chinese).
Locale basicLocaleListResolution(List<Locale>? preferredLocales, Iterable<Locale> supportedLocales) {
  // preferredLocales can be null when called before the platform has had a chance to
  // initialize the locales. Platforms without locale passing support will provide an empty list.
  // We default to the first supported locale in these cases.
  if (preferredLocales == null || preferredLocales.isEmpty) {
    return supportedLocales.first;
  }
  // Hash the supported locales because apps can support many locales and would
  // be expensive to search through them many times.
  final Map<String, Locale> allSupportedLocales = HashMap<String, Locale>();
  final Map<String, Locale> languageAndCountryLocales = HashMap<String, Locale>();
  final Map<String, Locale> languageAndScriptLocales = HashMap<String, Locale>();
  final Map<String, Locale> languageLocales = HashMap<String, Locale>();
  final Map<String?, Locale> countryLocales = HashMap<String?, Locale>();
  for (final Locale locale in supportedLocales) {
    allSupportedLocales['${locale.languageCode}_${locale.scriptCode}_${locale.countryCode}'] ??= locale;
    languageAndScriptLocales['${locale.languageCode}_${locale.scriptCode}'] ??= locale;
    languageAndCountryLocales['${locale.languageCode}_${locale.countryCode}'] ??= locale;
    languageLocales[locale.languageCode] ??= locale;
    countryLocales[locale.countryCode] ??= locale;
  }

  // Since languageCode-only matches are possibly low quality, we don't return
  // it instantly when we find such a match. We check to see if the next
  // preferred locale in the list has a high accuracy match, and only return
  // the languageCode-only match when a higher accuracy match in the next
  // preferred locale cannot be found.
  Locale? matchesLanguageCode;
  Locale? matchesCountryCode;
  // Loop over user's preferred locales
  for (int localeIndex = 0; localeIndex < preferredLocales.length; localeIndex += 1) {
    final Locale userLocale = preferredLocales[localeIndex];
    // Look for perfect match.
    if (allSupportedLocales.containsKey('${userLocale.languageCode}_${userLocale.scriptCode}_${userLocale.countryCode}')) {
      return userLocale;
    }
    // Look for language+script match.
    if (userLocale.scriptCode != null) {
      final Locale? match = languageAndScriptLocales['${userLocale.languageCode}_${userLocale.scriptCode}'];
      if (match != null) {
        return match;
      }
    }
    // Look for language+country match.
    if (userLocale.countryCode != null) {
      final Locale? match = languageAndCountryLocales['${userLocale.languageCode}_${userLocale.countryCode}'];
      if (match != null) {
        return match;
      }
    }
    // If there was a languageCode-only match in the previous iteration's higher
    // ranked preferred locale, we return it if the current userLocale does not
    // have a better match.
    if (matchesLanguageCode != null) {
      return matchesLanguageCode;
    }
    // Look and store language-only match.
    Locale? match = languageLocales[userLocale.languageCode];
    if (match != null) {
      matchesLanguageCode = match;
      // Since first (default) locale is usually highly preferred, we will allow
      // a languageCode-only match to be instantly matched. If the next preferred
      // languageCode is the same, we defer hastily returning until the next iteration
      // since at worst it is the same and at best an improved match.
      if (localeIndex == 0 &&
          !(localeIndex + 1 < preferredLocales.length && preferredLocales[localeIndex + 1].languageCode == userLocale.languageCode)) {
        return matchesLanguageCode;
      }
    }
    // countryCode-only match. When all else except default supported locale fails,
    // attempt to match by country only, as a user is likely to be familiar with a
    // language from their listed country.
    if (matchesCountryCode == null && userLocale.countryCode != null) {
      match = countryLocales[userLocale.countryCode];
      if (match != null) {
        matchesCountryCode = match;
      }
    }
  }
  // When there is no languageCode-only match. Fallback to matching countryCode only. Country
  // fallback only applies on iOS. When there is no countryCode-only match, we return first
  // supported locale.
  final Locale resolvedLocale = matchesLanguageCode ?? matchesCountryCode ?? supportedLocales.first;
  return resolvedLocale;
}

/// The signature of [WidgetsApp.onGenerateTitle].
///
/// Used to generate a value for the app's [Title.title], which the device uses
/// to identify the app for the user. The `context` includes the [WidgetsApp]'s
/// [Localizations] widget so that this method can be used to produce a
/// localized title.
///
/// This function must not return null.
typedef GenerateAppTitle = String Function(BuildContext context);

/// The signature of [WidgetsApp.pageRouteBuilder].
///
/// Creates a [PageRoute] using the given [RouteSettings] and [WidgetBuilder].
typedef PageRouteFactory = PageRoute<T> Function<T>(RouteSettings settings, WidgetBuilder builder);

/// The signature of [WidgetsApp.onGenerateInitialRoutes].
///
/// Creates a series of one or more initial routes.
typedef InitialRouteListFactory = List<Route<dynamic>> Function(String initialRoute);

/// A convenience widget that wraps a number of widgets that are commonly
/// required for an application.
///
/// One of the primary roles that [WidgetsApp] provides is binding the system
/// back button to popping the [Navigator] or quitting the application.
///
/// It is used by both [MaterialApp] and [CupertinoApp] to implement base
/// functionality for an app.
///
/// Builds a [MediaQuery] using [MediaQuery.fromWindow]. To use an inherited
/// [MediaQuery] instead, set [useInheritedMediaQuery] to true.
///
/// Find references to many of the widgets that [WidgetsApp] wraps in the "See
/// also" section.
///
/// See also:
///
///  * [CheckedModeBanner], which displays a [Banner] saying "DEBUG" when
///    running in debug mode.
///  * [DefaultTextStyle], the text style to apply to descendant [Text] widgets
///    without an explicit style.
///  * [MediaQuery], which establishes a subtree in which media queries resolve
///    to a [MediaQueryData].
///  * [MediaQuery.fromWindow], which builds a [MediaQuery] with data derived
///    from [WidgetsBinding.window].
///  * [Localizations], which defines the [Locale] for its `child`.
///  * [Title], a widget that describes this app in the operating system.
///  * [Navigator], a widget that manages a set of child widgets with a stack
///    discipline.
///  * [Overlay], a widget that manages a [Stack] of entries that can be managed
///    independently.
///  * [SemanticsDebugger], a widget that visualizes the semantics for the child.
class WidgetsApp extends StatefulWidget {
  /// Creates a widget that wraps a number of widgets that are commonly
  /// required for an application.
  ///
  /// The boolean arguments, [color], and [navigatorObservers] must not be null.
  ///
  /// Most callers will want to use the [home] or [routes] parameters, or both.
  /// The [home] parameter is a convenience for the following [routes] map:
  ///
  /// ```dart
  /// <String, WidgetBuilder>{ '/': (BuildContext context) => myWidget }
  /// ```
  ///
  /// It is possible to specify both [home] and [routes], but only if [routes] does
  ///  _not_ contain an entry for `'/'`.  Conversely, if [home] is omitted, [routes]
  /// _must_ contain an entry for `'/'`.
  ///
  /// If [home] or [routes] are not null, the routing implementation needs to know how
  /// appropriately build [PageRoute]s. This can be achieved by supplying the
  /// [pageRouteBuilder] parameter.  The [pageRouteBuilder] is used by [MaterialApp]
  /// and [CupertinoApp] to create [MaterialPageRoute]s and [CupertinoPageRoute],
  /// respectively.
  ///
  /// The [builder] parameter is designed to provide the ability to wrap the visible
  /// content of the app in some other widget. It is recommended that you use [home]
  /// rather than [builder] if you intend to only display a single route in your app.
  ///
  /// [WidgetsApp] is also possible to provide a custom implementation of routing via the
  /// [onGenerateRoute] and [onUnknownRoute] parameters. These parameters correspond
  /// to [Navigator.onGenerateRoute] and [Navigator.onUnknownRoute]. If [home], [routes],
  /// and [builder] are null, or if they fail to create a requested route,
  /// [onGenerateRoute] will be invoked.  If that fails, [onUnknownRoute] will be invoked.
  ///
  /// The [pageRouteBuilder] will create a [PageRoute] that wraps newly built routes.
  /// If the [builder] is non-null and the [onGenerateRoute] argument is null, then the
  /// [builder] will not be provided only with the context and the child widget, whereas
  /// the [pageRouteBuilder] will be provided with [RouteSettings]. If [onGenerateRoute]
  /// is not provided, [navigatorKey], [onUnknownRoute], [navigatorObservers], and
  /// [initialRoute] must have their default values, as they will have no effect.
  ///
  /// The `supportedLocales` argument must be a list of one or more elements.
  /// By default supportedLocales is `[const Locale('en', 'US')]`.
  WidgetsApp({ // can't be const because the asserts use methods on Iterable :-(
    super.key,
    this.navigatorKey,
    this.onGenerateRoute,
    this.onGenerateInitialRoutes,
    this.onUnknownRoute,
    List<NavigatorObserver> this.navigatorObservers = const <NavigatorObserver>[],
    this.initialRoute,
    this.pageRouteBuilder,
    this.home,
    Map<String, WidgetBuilder> this.routes = const <String, WidgetBuilder>{},
    this.builder,
    this.title = '',
    this.onGenerateTitle,
    this.textStyle,
    required this.color,
    this.locale,
    this.localizationsDelegates,
    this.localeListResolutionCallback,
    this.localeResolutionCallback,
    this.supportedLocales = const <Locale>[Locale('en', 'US')],
    this.showPerformanceOverlay = false,
    this.checkerboardRasterCacheImages = false,
    this.checkerboardOffscreenLayers = false,
    this.showSemanticsDebugger = false,
    this.debugShowWidgetInspector = false,
    this.debugShowCheckedModeBanner = true,
    this.inspectorSelectButtonBuilder,
    this.shortcuts,
    this.actions,
    this.restorationScopeId,
    this.useInheritedMediaQuery = false,
  }) : assert(navigatorObservers != null),
       assert(routes != null),
       assert(
         home == null ||
         onGenerateInitialRoutes == null,
         'If onGenerateInitialRoutes is specified, the home argument will be '
         'redundant.',
       ),
       assert(
         home == null ||
         !routes.containsKey(Navigator.defaultRouteName),
         'If the home property is specified, the routes table '
         'cannot include an entry for "/", since it would be redundant.',
       ),
       assert(
         builder != null ||
         home != null ||
         routes.containsKey(Navigator.defaultRouteName) ||
         onGenerateRoute != null ||
         onUnknownRoute != null,
         'Either the home property must be specified, '
         'or the routes table must include an entry for "/", '
         'or there must be on onGenerateRoute callback specified, '
         'or there must be an onUnknownRoute callback specified, '
         'or the builder property must be specified, '
         'because otherwise there is nothing to fall back on if the '
         'app is started with an intent that specifies an unknown route.',
       ),
       assert(
         (home != null ||
          routes.isNotEmpty ||
          onGenerateRoute != null ||
          onUnknownRoute != null)
         ||
         (builder != null &&
          navigatorKey == null &&
          initialRoute == null &&
          navigatorObservers.isEmpty),
         'If no route is provided using '
         'home, routes, onGenerateRoute, or onUnknownRoute, '
         'a non-null callback for the builder property must be provided, '
         'and the other navigator-related properties, '
         'navigatorKey, initialRoute, and navigatorObservers, '
         'must have their initial values '
         '(null, null, and the empty list, respectively).',
       ),
       assert(
         builder != null ||
         onGenerateRoute != null ||
         pageRouteBuilder != null,
         'If neither builder nor onGenerateRoute are provided, the '
         'pageRouteBuilder must be specified so that the default handler '
         'will know what kind of PageRoute transition to build.',
       ),
       assert(title != null),
       assert(color != null),
       assert(supportedLocales != null && supportedLocales.isNotEmpty),
       assert(showPerformanceOverlay != null),
       assert(checkerboardRasterCacheImages != null),
       assert(checkerboardOffscreenLayers != null),
       assert(showSemanticsDebugger != null),
       assert(debugShowCheckedModeBanner != null),
       assert(debugShowWidgetInspector != null),
       routeInformationProvider = null,
       routeInformationParser = null,
       routerDelegate = null,
       backButtonDispatcher = null,
       routerConfig = null;

  /// Creates a [WidgetsApp] that uses the [Router] instead of a [Navigator].
  ///
  /// {@template flutter.widgets.WidgetsApp.router}
  /// If the [routerConfig] is provided, the other router related delegates,
  /// [routeInformationParser], [routeInformationProvider], [routerDelegate],
  /// and [backButtonDispatcher], must all be null.
  /// {@endtemplate}
  WidgetsApp.router({
    super.key,
    this.routeInformationProvider,
    this.routeInformationParser,
    this.routerDelegate,
    this.routerConfig,
    this.backButtonDispatcher,
    this.builder,
    this.title = '',
    this.onGenerateTitle,
    this.textStyle,
    required this.color,
    this.locale,
    this.localizationsDelegates,
    this.localeListResolutionCallback,
    this.localeResolutionCallback,
    this.supportedLocales = const <Locale>[Locale('en', 'US')],
    this.showPerformanceOverlay = false,
    this.checkerboardRasterCacheImages = false,
    this.checkerboardOffscreenLayers = false,
    this.showSemanticsDebugger = false,
    this.debugShowWidgetInspector = false,
    this.debugShowCheckedModeBanner = true,
    this.inspectorSelectButtonBuilder,
    this.shortcuts,
    this.actions,
    this.restorationScopeId,
    this.useInheritedMediaQuery = false,
  }) : assert((){
         if (routerConfig != null) {
           assert(
             (routeInformationProvider ?? routeInformationParser ?? routerDelegate ?? backButtonDispatcher) == null,
             'If the routerConfig is provided, all the other router delegates must not be provided',
           );
           return true;
         }
         assert(routerDelegate != null, 'Either one of routerDelegate or routerConfig must be provided');
         assert(
           routeInformationProvider == null || routeInformationParser != null,
           'If routeInformationProvider is provided, routeInformationParser must also be provided',
         );
         return true;
       }()),
       assert(title != null),
       assert(color != null),
       assert(supportedLocales != null && supportedLocales.isNotEmpty),
       assert(showPerformanceOverlay != null),
       assert(checkerboardRasterCacheImages != null),
       assert(checkerboardOffscreenLayers != null),
       assert(showSemanticsDebugger != null),
       assert(debugShowCheckedModeBanner != null),
       assert(debugShowWidgetInspector != null),
       navigatorObservers = null,
       navigatorKey = null,
       onGenerateRoute = null,
       pageRouteBuilder = null,
       home = null,
       onGenerateInitialRoutes = null,
       onUnknownRoute = null,
       routes = null,
       initialRoute = null;

  /// {@template flutter.widgets.widgetsApp.navigatorKey}
  /// A key to use when building the [Navigator].
  ///
  /// If a [navigatorKey] is specified, the [Navigator] can be directly
  /// manipulated without first obtaining it from a [BuildContext] via
  /// [Navigator.of]: from the [navigatorKey], use the [GlobalKey.currentState]
  /// getter.
  ///
  /// If this is changed, a new [Navigator] will be created, losing all the
  /// application state in the process; in that case, the [navigatorObservers]
  /// must also be changed, since the previous observers will be attached to the
  /// previous navigator.
  ///
  /// The [Navigator] is only built if [onGenerateRoute] is not null; if it is
  /// null, [navigatorKey] must also be null.
  /// {@endtemplate}
  final GlobalKey<NavigatorState>? navigatorKey;

  /// {@template flutter.widgets.widgetsApp.onGenerateRoute}
  /// The route generator callback used when the app is navigated to a
  /// named route.
  ///
  /// If this returns null when building the routes to handle the specified
  /// [initialRoute], then all the routes are discarded and
  /// [Navigator.defaultRouteName] is used instead (`/`). See [initialRoute].
  ///
  /// During normal app operation, the [onGenerateRoute] callback will only be
  /// applied to route names pushed by the application, and so should never
  /// return null.
  ///
  /// This is used if [routes] does not contain the requested route.
  ///
  /// The [Navigator] is only built if routes are provided (either via [home],
  /// [routes], [onGenerateRoute], or [onUnknownRoute]); if they are not,
  /// [builder] must not be null.
  /// {@endtemplate}
  ///
  /// If this property is not set, either the [routes] or [home] properties must
  /// be set, and the [pageRouteBuilder] must also be set so that the
  /// default handler will know what routes and [PageRoute]s to build.
  final RouteFactory? onGenerateRoute;

  /// {@template flutter.widgets.widgetsApp.onGenerateInitialRoutes}
  /// The routes generator callback used for generating initial routes if
  /// [initialRoute] is provided.
  ///
  /// If this property is not set, the underlying
  /// [Navigator.onGenerateInitialRoutes] will default to
  /// [Navigator.defaultGenerateInitialRoutes].
  /// {@endtemplate}
  final InitialRouteListFactory? onGenerateInitialRoutes;

  /// The [PageRoute] generator callback used when the app is navigated to a
  /// named route.
  ///
  /// This callback can be used, for example, to specify that a [MaterialPageRoute]
  /// or a [CupertinoPageRoute] should be used for building page transitions.
  final PageRouteFactory? pageRouteBuilder;

  /// {@template flutter.widgets.widgetsApp.routeInformationParser}
  /// A delegate to parse the route information from the
  /// [routeInformationProvider] into a generic data type to be processed by
  /// the [routerDelegate] at a later stage.
  ///
  /// This object will be used by the underlying [Router].
  ///
  /// The generic type `T` must match the generic type of the [routerDelegate].
  ///
  /// See also:
  ///
  ///  * [Router.routeInformationParser], which receives this object when this
  ///    widget builds the [Router].
  /// {@endtemplate}
  final RouteInformationParser<Object>? routeInformationParser;

  /// {@template flutter.widgets.widgetsApp.routerDelegate}
  /// A delegate that configures a widget, typically a [Navigator], with
  /// parsed result from the [routeInformationParser].
  ///
  /// This object will be used by the underlying [Router].
  ///
  /// The generic type `T` must match the generic type of the
  /// [routeInformationParser].
  ///
  /// See also:
  ///
  ///  * [Router.routerDelegate], which receives this object when this widget
  ///    builds the [Router].
  /// {@endtemplate}
  final RouterDelegate<Object>? routerDelegate;

  /// {@template flutter.widgets.widgetsApp.backButtonDispatcher}
  /// A delegate that decide whether to handle the Android back button intent.
  ///
  /// This object will be used by the underlying [Router].
  ///
  /// If this is not provided, the widgets app will create a
  /// [RootBackButtonDispatcher] by default.
  ///
  /// See also:
  ///
  ///  * [Router.backButtonDispatcher], which receives this object when this
  ///    widget builds the [Router].
  /// {@endtemplate}
  final BackButtonDispatcher? backButtonDispatcher;

  /// {@template flutter.widgets.widgetsApp.routeInformationProvider}
  /// A object that provides route information through the
  /// [RouteInformationProvider.value] and notifies its listener when its value
  /// changes.
  ///
  /// This object will be used by the underlying [Router].
  ///
  /// If this is not provided, the widgets app will create a
  /// [PlatformRouteInformationProvider] with initial route name equal to the
  /// [dart:ui.PlatformDispatcher.defaultRouteName] by default.
  ///
  /// See also:
  ///
  ///  * [Router.routeInformationProvider], which receives this object when this
  ///    widget builds the [Router].
  /// {@endtemplate}
  final RouteInformationProvider? routeInformationProvider;

  /// {@template flutter.widgets.widgetsApp.routerConfig}
  /// An object to configure the underlying [Router].
  ///
  /// If the [routerConfig] is provided, the other router related delegates,
  /// [routeInformationParser], [routeInformationProvider], [routerDelegate],
  /// and [backButtonDispatcher], must all be null.
  ///
  /// See also:
  ///
  ///  * [Router.withConfig], which receives this object when this
  ///    widget builds the [Router].
  /// {@endtemplate}
  final RouterConfig<Object>? routerConfig;

  /// {@template flutter.widgets.widgetsApp.home}
  /// The widget for the default route of the app ([Navigator.defaultRouteName],
  /// which is `/`).
  ///
  /// This is the route that is displayed first when the application is started
  /// normally, unless [initialRoute] is specified. It's also the route that's
  /// displayed if the [initialRoute] can't be displayed.
  ///
  /// To be able to directly call [Theme.of], [MediaQuery.of], etc, in the code
  /// that sets the [home] argument in the constructor, you can use a [Builder]
  /// widget to get a [BuildContext].
  ///
  /// If [home] is specified, then [routes] must not include an entry for `/`,
  /// as [home] takes its place.
  ///
  /// The [Navigator] is only built if routes are provided (either via [home],
  /// [routes], [onGenerateRoute], or [onUnknownRoute]); if they are not,
  /// [builder] must not be null.
  ///
  /// The difference between using [home] and using [builder] is that the [home]
  /// subtree is inserted into the application below a [Navigator] (and thus
  /// below an [Overlay], which [Navigator] uses). With [home], therefore,
  /// dialog boxes will work automatically, the [routes] table will be used, and
  /// APIs such as [Navigator.push] and [Navigator.pop] will work as expected.
  /// In contrast, the widget returned from [builder] is inserted _above_ the
  /// app's [Navigator] (if any).
  /// {@endtemplate}
  ///
  /// If this property is set, the [pageRouteBuilder] property must also be set
  /// so that the default route handler will know what kind of [PageRoute]s to
  /// build.
  final Widget? home;

  /// The application's top-level routing table.
  ///
  /// When a named route is pushed with [Navigator.pushNamed], the route name is
  /// looked up in this map. If the name is present, the associated
  /// [widgets.WidgetBuilder] is used to construct a [PageRoute] specified by
  /// [pageRouteBuilder] to perform an appropriate transition, including [Hero]
  /// animations, to the new route.
  ///
  /// {@template flutter.widgets.widgetsApp.routes}
  /// If the app only has one page, then you can specify it using [home] instead.
  ///
  /// If [home] is specified, then it implies an entry in this table for the
  /// [Navigator.defaultRouteName] route (`/`), and it is an error to
  /// redundantly provide such a route in the [routes] table.
  ///
  /// If a route is requested that is not specified in this table (or by
  /// [home]), then the [onGenerateRoute] callback is called to build the page
  /// instead.
  ///
  /// The [Navigator] is only built if routes are provided (either via [home],
  /// [routes], [onGenerateRoute], or [onUnknownRoute]); if they are not,
  /// [builder] must not be null.
  /// {@endtemplate}
  ///
  /// If the routes map is not empty, the [pageRouteBuilder] property must be set
  /// so that the default route handler will know what kind of [PageRoute]s to
  /// build.
  final Map<String, WidgetBuilder>? routes;

  /// {@template flutter.widgets.widgetsApp.onUnknownRoute}
  /// Called when [onGenerateRoute] fails to generate a route, except for the
  /// [initialRoute].
  ///
  /// This callback is typically used for error handling. For example, this
  /// callback might always generate a "not found" page that describes the route
  /// that wasn't found.
  ///
  /// Unknown routes can arise either from errors in the app or from external
  /// requests to push routes, such as from Android intents.
  ///
  /// The [Navigator] is only built if routes are provided (either via [home],
  /// [routes], [onGenerateRoute], or [onUnknownRoute]); if they are not,
  /// [builder] must not be null.
  /// {@endtemplate}
  final RouteFactory? onUnknownRoute;

  /// {@template flutter.widgets.widgetsApp.initialRoute}
  /// The name of the first route to show, if a [Navigator] is built.
  ///
  /// Defaults to [dart:ui.PlatformDispatcher.defaultRouteName], which may be
  /// overridden by the code that launched the application.
  ///
  /// If the route name starts with a slash, then it is treated as a "deep link",
  /// and before this route is pushed, the routes leading to this one are pushed
  /// also. For example, if the route was `/a/b/c`, then the app would start
  /// with the four routes `/`, `/a`, `/a/b`, and `/a/b/c` loaded, in that order.
  /// Even if the route was just `/a`, the app would start with `/` and `/a`
  /// loaded. You can use the [onGenerateInitialRoutes] property to override
  /// this behavior.
  ///
  /// Intermediate routes aren't required to exist. In the example above, `/a`
  /// and `/a/b` could be skipped if they have no matching route. But `/a/b/c` is
  /// required to have a route, else [initialRoute] is ignored and
  /// [Navigator.defaultRouteName] is used instead (`/`). This can happen if the
  /// app is started with an intent that specifies a non-existent route.
  ///
  /// The [Navigator] is only built if routes are provided (either via [home],
  /// [routes], [onGenerateRoute], or [onUnknownRoute]); if they are not,
  /// [initialRoute] must be null and [builder] must not be null.
  ///
  /// See also:
  ///
  ///  * [Navigator.initialRoute], which is used to implement this property.
  ///  * [Navigator.push], for pushing additional routes.
  ///  * [Navigator.pop], for removing a route from the stack.
  ///
  /// {@endtemplate}
  final String? initialRoute;

  /// {@template flutter.widgets.widgetsApp.navigatorObservers}
  /// The list of observers for the [Navigator] created for this app.
  ///
  /// This list must be replaced by a list of newly-created observers if the
  /// [navigatorKey] is changed.
  ///
  /// The [Navigator] is only built if routes are provided (either via [home],
  /// [routes], [onGenerateRoute], or [onUnknownRoute]); if they are not,
  /// [navigatorObservers] must be the empty list and [builder] must not be null.
  /// {@endtemplate}
  final List<NavigatorObserver>? navigatorObservers;

  /// {@template flutter.widgets.widgetsApp.builder}
  /// A builder for inserting widgets above the [Navigator] or - when the
  /// [WidgetsApp.router] constructor is used - above the [Router] but below the
  /// other widgets created by the [WidgetsApp] widget, or for replacing the
  /// [Navigator]/[Router] entirely.
  ///
  /// For example, from the [BuildContext] passed to this method, the
  /// [Directionality], [Localizations], [DefaultTextStyle], [MediaQuery], etc,
  /// are all available. They can also be overridden in a way that impacts all
  /// the routes in the [Navigator] or [Router].
  ///
  /// This is rarely useful, but can be used in applications that wish to
  /// override those defaults, e.g. to force the application into right-to-left
  /// mode despite being in English, or to override the [MediaQuery] metrics
  /// (e.g. to leave a gap for advertisements shown by a plugin from OEM code).
  ///
  /// For specifically overriding the [title] with a value based on the
  /// [Localizations], consider [onGenerateTitle] instead.
  ///
  /// The [builder] callback is passed two arguments, the [BuildContext] (as
  /// `context`) and a [Navigator] or [Router] widget (as `child`).
  ///
  /// If no routes are provided to the regular [WidgetsApp] constructor using
  /// [home], [routes], [onGenerateRoute], or [onUnknownRoute], the `child` will
  /// be null, and it is the responsibility of the [builder] to provide the
  /// application's routing machinery.
  ///
  /// If routes _are_ provided to the regular [WidgetsApp] constructor using one
  /// or more of those properties or if the [WidgetsApp.router] constructor is
  /// used, then `child` is not null, and the returned value should include the
  /// `child` in the widget subtree; if it does not, then the application will
  /// have no [Navigator] or [Router] and the routing related properties (i.e.
  /// [navigatorKey], [home], [routes], [onGenerateRoute], [onUnknownRoute],
  /// [initialRoute], [navigatorObservers], [routeInformationProvider],
  /// [backButtonDispatcher], [routerDelegate], and [routeInformationParser])
  /// are ignored.
  ///
  /// If [builder] is null, it is as if a builder was specified that returned
  /// the `child` directly. If it is null, routes must be provided using one of
  /// the other properties listed above.
  ///
  /// Unless a [Navigator] is provided, either implicitly from [builder] being
  /// null, or by a [builder] including its `child` argument, or by a [builder]
  /// explicitly providing a [Navigator] of its own, or by the [routerDelegate]
  /// building one, widgets and APIs such as [Hero], [Navigator.push] and
  /// [Navigator.pop], will not function.
  /// {@endtemplate}
  final TransitionBuilder? builder;

  /// {@template flutter.widgets.widgetsApp.title}
  /// A one-line description used by the device to identify the app for the user.
  ///
  /// On Android the titles appear above the task manager's app snapshots which are
  /// displayed when the user presses the "recent apps" button. On iOS this
  /// value cannot be used. `CFBundleDisplayName` from the app's `Info.plist` is
  /// referred to instead whenever present, `CFBundleName` otherwise.
  /// On the web it is used as the page title, which shows up in the browser's list of open tabs.
  ///
  /// To provide a localized title instead, use [onGenerateTitle].
  /// {@endtemplate}
  final String title;

  /// {@template flutter.widgets.widgetsApp.onGenerateTitle}
  /// If non-null this callback function is called to produce the app's
  /// title string, otherwise [title] is used.
  ///
  /// The [onGenerateTitle] `context` parameter includes the [WidgetsApp]'s
  /// [Localizations] widget so that this callback can be used to produce a
  /// localized title.
  ///
  /// This callback function must not return null.
  ///
  /// The [onGenerateTitle] callback is called each time the [WidgetsApp]
  /// rebuilds.
  /// {@endtemplate}
  final GenerateAppTitle? onGenerateTitle;

  /// The default text style for [Text] in the application.
  final TextStyle? textStyle;

  /// {@template flutter.widgets.widgetsApp.color}
  /// The primary color to use for the application in the operating system
  /// interface.
  ///
  /// For example, on Android this is the color used for the application in the
  /// application switcher.
  /// {@endtemplate}
  final Color color;

  /// {@template flutter.widgets.widgetsApp.locale}
  /// The initial locale for this app's [Localizations] widget is based
  /// on this value.
  ///
  /// If the 'locale' is null then the system's locale value is used.
  ///
  /// The value of [Localizations.locale] will equal this locale if
  /// it matches one of the [supportedLocales]. Otherwise it will be
  /// the first element of [supportedLocales].
  /// {@endtemplate}
  ///
  /// See also:
  ///
  ///  * [localeResolutionCallback], which can override the default
  ///    [supportedLocales] matching algorithm.
  ///  * [localizationsDelegates], which collectively define all of the localized
  ///    resources used by this app.
  final Locale? locale;

  /// {@template flutter.widgets.widgetsApp.localizationsDelegates}
  /// The delegates for this app's [Localizations] widget.
  ///
  /// The delegates collectively define all of the localized resources
  /// for this application's [Localizations] widget.
  /// {@endtemplate}
  final Iterable<LocalizationsDelegate<dynamic>>? localizationsDelegates;

  /// {@template flutter.widgets.widgetsApp.localeListResolutionCallback}
  /// This callback is responsible for choosing the app's locale
  /// when the app is started, and when the user changes the
  /// device's locale.
  ///
  /// When a [localeListResolutionCallback] is provided, Flutter will first
  /// attempt to resolve the locale with the provided
  /// [localeListResolutionCallback]. If the callback or result is null, it will
  /// fallback to trying the [localeResolutionCallback]. If both
  /// [localeResolutionCallback] and [localeListResolutionCallback] are left
  /// null or fail to resolve (return null), basic fallback algorithm will
  /// be used.
  ///
  /// The priority of each available fallback is:
  ///
  ///  1. [localeListResolutionCallback] is attempted.
  ///  2. [localeResolutionCallback] is attempted.
  ///  3. Flutter's basic resolution algorithm, as described in
  ///     [supportedLocales], is attempted last.
  ///
  /// Properly localized projects should provide a more advanced algorithm than
  /// the basic method from [supportedLocales], as it does not implement a
  /// complete algorithm (such as the one defined in
  /// [Unicode TR35](https://unicode.org/reports/tr35/#LanguageMatching))
  /// and is optimized for speed at the detriment of some uncommon edge-cases.
  /// {@endtemplate}
  ///
  /// This callback considers the entire list of preferred locales.
  ///
  /// This algorithm should be able to handle a null or empty list of preferred locales,
  /// which indicates Flutter has not yet received locale information from the platform.
  ///
  /// See also:
  ///
  ///  * [MaterialApp.localeListResolutionCallback], which sets the callback of the
  ///    [WidgetsApp] it creates.
  ///  * [basicLocaleListResolution], the default locale resolution algorithm.
  final LocaleListResolutionCallback? localeListResolutionCallback;

  /// {@macro flutter.widgets.widgetsApp.localeListResolutionCallback}
  ///
  /// This callback considers only the default locale, which is the first locale
  /// in the preferred locales list. It is preferred to set [localeListResolutionCallback]
  /// over [localeResolutionCallback] as it provides the full preferred locales list.
  ///
  /// This algorithm should be able to handle a null locale, which indicates
  /// Flutter has not yet received locale information from the platform.
  ///
  /// See also:
  ///
  ///  * [MaterialApp.localeResolutionCallback], which sets the callback of the
  ///    [WidgetsApp] it creates.
  ///  * [basicLocaleListResolution], the default locale resolution algorithm.
  final LocaleResolutionCallback? localeResolutionCallback;

  /// {@template flutter.widgets.widgetsApp.supportedLocales}
  /// The list of locales that this app has been localized for.
  ///
  /// By default only the American English locale is supported. Apps should
  /// configure this list to match the locales they support.
  ///
  /// This list must not null. Its default value is just
  /// `[const Locale('en', 'US')]`.
  ///
  /// The order of the list matters. The default locale resolution algorithm,
  /// [basicLocaleListResolution], attempts to match by the following priority:
  ///
  ///  1. [Locale.languageCode], [Locale.scriptCode], and [Locale.countryCode]
  ///  2. [Locale.languageCode] and [Locale.scriptCode] only
  ///  3. [Locale.languageCode] and [Locale.countryCode] only
  ///  4. [Locale.languageCode] only
  ///  5. [Locale.countryCode] only when all preferred locales fail to match
  ///  6. Returns the first element of [supportedLocales] as a fallback
  ///
  /// When more than one supported locale matches one of these criteria, only
  /// the first matching locale is returned.
  ///
  /// The default locale resolution algorithm can be overridden by providing a
  /// value for [localeListResolutionCallback]. The provided
  /// [basicLocaleListResolution] is optimized for speed and does not implement
  /// a full algorithm (such as the one defined in
  /// [Unicode TR35](https://unicode.org/reports/tr35/#LanguageMatching)) that
  /// takes distances between languages into account.
  ///
  /// When supporting languages with more than one script, it is recommended
  /// to specify the [Locale.scriptCode] explicitly. Locales may also be defined without
  /// [Locale.countryCode] to specify a generic fallback for a particular script.
  ///
  /// A fully supported language with multiple scripts should define a generic language-only
  /// locale (e.g. 'zh'), language+script only locales (e.g. 'zh_Hans' and 'zh_Hant'),
  /// and any language+script+country locales (e.g. 'zh_Hans_CN'). Fully defining all of
  /// these locales as supported is not strictly required but allows for proper locale resolution in
  /// the most number of cases. These locales can be specified with the [Locale.fromSubtags]
  /// constructor:
  ///
  /// ```dart
  /// // Full Chinese support for CN, TW, and HK
  /// supportedLocales: [
  ///   const Locale.fromSubtags(languageCode: 'zh'), // generic Chinese 'zh'
  ///   const Locale.fromSubtags(languageCode: 'zh', scriptCode: 'Hans'), // generic simplified Chinese 'zh_Hans'
  ///   const Locale.fromSubtags(languageCode: 'zh', scriptCode: 'Hant'), // generic traditional Chinese 'zh_Hant'
  ///   const Locale.fromSubtags(languageCode: 'zh', scriptCode: 'Hans', countryCode: 'CN'), // 'zh_Hans_CN'
  ///   const Locale.fromSubtags(languageCode: 'zh', scriptCode: 'Hant', countryCode: 'TW'), // 'zh_Hant_TW'
  ///   const Locale.fromSubtags(languageCode: 'zh', scriptCode: 'Hant', countryCode: 'HK'), // 'zh_Hant_HK'
  /// ],
  /// ```
  ///
  /// Omitting some these fallbacks may result in improperly resolved
  /// edge-cases, for example, a simplified Chinese user in Taiwan ('zh_Hans_TW')
  /// may resolve to traditional Chinese if 'zh_Hans' and 'zh_Hans_CN' are
  /// omitted.
  /// {@endtemplate}
  ///
  /// See also:
  ///
  ///  * [MaterialApp.supportedLocales], which sets the `supportedLocales`
  ///    of the [WidgetsApp] it creates.
  ///  * [localeResolutionCallback], an app callback that resolves the app's locale
  ///    when the device's locale changes.
  ///  * [localizationsDelegates], which collectively define all of the localized
  ///    resources used by this app.
  ///  * [basicLocaleListResolution], the default locale resolution algorithm.
  final Iterable<Locale> supportedLocales;

  /// Turns on a performance overlay.
  ///
  /// See also:
  ///
  ///  * <https://flutter.dev/debugging/#performance-overlay>
  final bool showPerformanceOverlay;

  /// Checkerboards raster cache images.
  ///
  /// See [PerformanceOverlay.checkerboardRasterCacheImages].
  final bool checkerboardRasterCacheImages;

  /// Checkerboards layers rendered to offscreen bitmaps.
  ///
  /// See [PerformanceOverlay.checkerboardOffscreenLayers].
  final bool checkerboardOffscreenLayers;

  /// Turns on an overlay that shows the accessibility information
  /// reported by the framework.
  final bool showSemanticsDebugger;

  /// Turns on an overlay that enables inspecting the widget tree.
  ///
  /// The inspector is only available in debug mode as it depends on
  /// [RenderObject.debugDescribeChildren] which should not be called outside of
  /// debug mode.
  final bool debugShowWidgetInspector;

  /// Builds the widget the [WidgetInspector] uses to switch between view and
  /// inspect modes.
  ///
  /// This lets [MaterialApp] to use a Material Design button to toggle the
  /// inspector select mode without requiring [WidgetInspector] to depend on the
  /// material package.
  final InspectorSelectButtonBuilder? inspectorSelectButtonBuilder;

  /// {@template flutter.widgets.widgetsApp.debugShowCheckedModeBanner}
  /// Turns on a little "DEBUG" banner in debug mode to indicate
  /// that the app is in debug mode. This is on by default (in
  /// debug mode), to turn it off, set the constructor argument to
  /// false. In release mode this has no effect.
  ///
  /// To get this banner in your application if you're not using
  /// WidgetsApp, include a [CheckedModeBanner] widget in your app.
  ///
  /// This banner is intended to deter people from complaining that your
  /// app is slow when it's in debug mode. In debug mode, Flutter
  /// enables a large number of expensive diagnostics to aid in
  /// development, and so performance in debug mode is not
  /// representative of what will happen in release mode.
  /// {@endtemplate}
  final bool debugShowCheckedModeBanner;

  /// {@template flutter.widgets.widgetsApp.shortcuts}
  /// The default map of keyboard shortcuts to intents for the application.
  ///
  /// By default, this is set to [WidgetsApp.defaultShortcuts].
  ///
  /// Passing this will not replace [DefaultTextEditingShortcuts]. These can be
  /// overridden by using a [Shortcuts] widget lower in the widget tree.
  /// {@endtemplate}
  ///
  /// {@tool snippet}
  /// This example shows how to add a single shortcut for
  /// [LogicalKeyboardKey.select] to the default shortcuts without needing to
  /// add your own [Shortcuts] widget.
  ///
  /// Alternatively, you could insert a [Shortcuts] widget with just the mapping
  /// you want to add between the [WidgetsApp] and its child and get the same
  /// effect.
  ///
  /// ```dart
  /// Widget build(BuildContext context) {
  ///   return WidgetsApp(
  ///     shortcuts: <ShortcutActivator, Intent>{
  ///       ... WidgetsApp.defaultShortcuts,
  ///       const SingleActivator(LogicalKeyboardKey.select): const ActivateIntent(),
  ///     },
  ///     color: const Color(0xFFFF0000),
  ///     builder: (BuildContext context, Widget? child) {
  ///       return const Placeholder();
  ///     },
  ///   );
  /// }
  /// ```
  /// {@end-tool}
  ///
  /// {@template flutter.widgets.widgetsApp.shortcuts.seeAlso}
  /// See also:
  ///
  ///  * [SingleActivator], which defines shortcut key combination of a single
  ///    key and modifiers, such as "Delete" or "Control+C".
  ///  * The [Shortcuts] widget, which defines a keyboard mapping.
  ///  * The [Actions] widget, which defines the mapping from intent to action.
  ///  * The [Intent] and [Action] classes, which allow definition of new
  ///    actions.
  /// {@endtemplate}
  final Map<ShortcutActivator, Intent>? shortcuts;

  /// {@template flutter.widgets.widgetsApp.actions}
  /// The default map of intent keys to actions for the application.
  ///
  /// By default, this is the output of [WidgetsApp.defaultActions], called with
  /// [defaultTargetPlatform]. Specifying [actions] for an app overrides the
  /// default, so if you wish to modify the default [actions], you can call
  /// [WidgetsApp.defaultActions] and modify the resulting map, passing it as
  /// the [actions] for this app. You may also add to the bindings, or override
  /// specific bindings for a widget subtree, by adding your own [Actions]
  /// widget.
  /// {@endtemplate}
  ///
  /// {@tool snippet}
  /// This example shows how to add a single action handling an
  /// [ActivateAction] to the default actions without needing to
  /// add your own [Actions] widget.
  ///
  /// Alternatively, you could insert a [Actions] widget with just the mapping
  /// you want to add between the [WidgetsApp] and its child and get the same
  /// effect.
  ///
  /// ```dart
  /// Widget build(BuildContext context) {
  ///   return WidgetsApp(
  ///     actions: <Type, Action<Intent>>{
  ///       ... WidgetsApp.defaultActions,
  ///       ActivateAction: CallbackAction<Intent>(
  ///         onInvoke: (Intent intent) {
  ///           // Do something here...
  ///           return null;
  ///         },
  ///       ),
  ///     },
  ///     color: const Color(0xFFFF0000),
  ///     builder: (BuildContext context, Widget? child) {
  ///       return const Placeholder();
  ///     },
  ///   );
  /// }
  /// ```
  /// {@end-tool}
  ///
  /// {@template flutter.widgets.widgetsApp.actions.seeAlso}
  /// See also:
  ///
  ///  * The [shortcuts] parameter, which defines the default set of shortcuts
  ///    for the application.
  ///  * The [Shortcuts] widget, which defines a keyboard mapping.
  ///  * The [Actions] widget, which defines the mapping from intent to action.
  ///  * The [Intent] and [Action] classes, which allow definition of new
  ///    actions.
  /// {@endtemplate}
  final Map<Type, Action<Intent>>? actions;

  /// {@template flutter.widgets.widgetsApp.restorationScopeId}
  /// The identifier to use for state restoration of this app.
  ///
  /// Providing a restoration ID inserts a [RootRestorationScope] into the
  /// widget hierarchy, which enables state restoration for descendant widgets.
  ///
  /// Providing a restoration ID also enables the [Navigator] or [Router] built
  /// by the [WidgetsApp] to restore its state (i.e. to restore the history
  /// stack of active [Route]s). See the documentation on [Navigator] for more
  /// details around state restoration of [Route]s.
  ///
  /// See also:
  ///
  ///  * [RestorationManager], which explains how state restoration works in
  ///    Flutter.
  /// {@endtemplate}
  final String? restorationScopeId;

  /// {@template flutter.widgets.widgetsApp.useInheritedMediaQuery}
  /// If true, an inherited MediaQuery will be used. If one is not available,
  /// or this is false, one will be built from the window.
  ///
  /// Cannot be null, defaults to false.
  /// {@endtemplate}
  final bool useInheritedMediaQuery;

  /// If true, forces the performance overlay to be visible in all instances.
  ///
  /// Used by the `showPerformanceOverlay` observatory extension.
  static bool showPerformanceOverlayOverride = false;

  /// If true, forces the widget inspector to be visible.
  ///
  /// Used by the `debugShowWidgetInspector` debugging extension.
  ///
  /// The inspector allows you to select a location on your device or emulator
  /// and view what widgets and render objects associated with it. An outline of
  /// the selected widget and some summary information is shown on device and
  /// more detailed information is shown in the IDE or Observatory.
  static bool debugShowWidgetInspectorOverride = false;

  /// If false, prevents the debug banner from being visible.
  ///
  /// Used by the `debugAllowBanner` observatory extension.
  ///
  /// This is how `flutter run` turns off the banner when you take a screen shot
  /// with "s".
  static bool debugAllowBannerOverride = true;

  static const Map<ShortcutActivator, Intent> _defaultShortcuts = <ShortcutActivator, Intent>{
    // Activation
    SingleActivator(LogicalKeyboardKey.enter): ActivateIntent(),
    SingleActivator(LogicalKeyboardKey.numpadEnter): ActivateIntent(),
    SingleActivator(LogicalKeyboardKey.space): ActivateIntent(),
    SingleActivator(LogicalKeyboardKey.gameButtonA): ActivateIntent(),

    // Dismissal
    SingleActivator(LogicalKeyboardKey.escape): DismissIntent(),

    // Keyboard traversal.
    SingleActivator(LogicalKeyboardKey.tab): NextFocusIntent(),
    SingleActivator(LogicalKeyboardKey.tab, shift: true): PreviousFocusIntent(),
    SingleActivator(LogicalKeyboardKey.arrowLeft): DirectionalFocusIntent(TraversalDirection.left),
    SingleActivator(LogicalKeyboardKey.arrowRight): DirectionalFocusIntent(TraversalDirection.right),
    SingleActivator(LogicalKeyboardKey.arrowDown): DirectionalFocusIntent(TraversalDirection.down),
    SingleActivator(LogicalKeyboardKey.arrowUp): DirectionalFocusIntent(TraversalDirection.up),

    // Scrolling
    SingleActivator(LogicalKeyboardKey.arrowUp, control: true): ScrollIntent(direction: AxisDirection.up),
    SingleActivator(LogicalKeyboardKey.arrowDown, control: true): ScrollIntent(direction: AxisDirection.down),
    SingleActivator(LogicalKeyboardKey.arrowLeft, control: true): ScrollIntent(direction: AxisDirection.left),
    SingleActivator(LogicalKeyboardKey.arrowRight, control: true): ScrollIntent(direction: AxisDirection.right),
    SingleActivator(LogicalKeyboardKey.pageUp): ScrollIntent(direction: AxisDirection.up, type: ScrollIncrementType.page),
    SingleActivator(LogicalKeyboardKey.pageDown): ScrollIntent(direction: AxisDirection.down, type: ScrollIncrementType.page),
  };

  // Default shortcuts for the web platform.
  static const Map<ShortcutActivator, Intent> _defaultWebShortcuts = <ShortcutActivator, Intent>{
    // Activation
    SingleActivator(LogicalKeyboardKey.space): PrioritizedIntents(
      orderedIntents: <Intent>[
        ActivateIntent(),
        ScrollIntent(direction: AxisDirection.down, type: ScrollIncrementType.page),
      ],
    ),
    // On the web, enter activates buttons, but not other controls.
    SingleActivator(LogicalKeyboardKey.enter): ButtonActivateIntent(),
    SingleActivator(LogicalKeyboardKey.numpadEnter): ButtonActivateIntent(),

    // Dismissal
    SingleActivator(LogicalKeyboardKey.escape): DismissIntent(),

    // Keyboard traversal.
    SingleActivator(LogicalKeyboardKey.tab): NextFocusIntent(),
    SingleActivator(LogicalKeyboardKey.tab, shift: true): PreviousFocusIntent(),

    // Scrolling
    SingleActivator(LogicalKeyboardKey.arrowUp): ScrollIntent(direction: AxisDirection.up),
    SingleActivator(LogicalKeyboardKey.arrowDown): ScrollIntent(direction: AxisDirection.down),
    SingleActivator(LogicalKeyboardKey.arrowLeft): ScrollIntent(direction: AxisDirection.left),
    SingleActivator(LogicalKeyboardKey.arrowRight): ScrollIntent(direction: AxisDirection.right),
    SingleActivator(LogicalKeyboardKey.pageUp): ScrollIntent(direction: AxisDirection.up, type: ScrollIncrementType.page),
    SingleActivator(LogicalKeyboardKey.pageDown): ScrollIntent(direction: AxisDirection.down, type: ScrollIncrementType.page),
  };

  // Default shortcuts for the macOS platform.
  static const Map<ShortcutActivator, Intent> _defaultAppleOsShortcuts = <ShortcutActivator, Intent>{
    // Activation
    SingleActivator(LogicalKeyboardKey.enter): ActivateIntent(),
    SingleActivator(LogicalKeyboardKey.numpadEnter): ActivateIntent(),
    SingleActivator(LogicalKeyboardKey.space): ActivateIntent(),

    // Dismissal
    SingleActivator(LogicalKeyboardKey.escape): DismissIntent(),

    // Keyboard traversal
    SingleActivator(LogicalKeyboardKey.tab): NextFocusIntent(),
    SingleActivator(LogicalKeyboardKey.tab, shift: true): PreviousFocusIntent(),
    SingleActivator(LogicalKeyboardKey.arrowLeft): DirectionalFocusIntent(TraversalDirection.left),
    SingleActivator(LogicalKeyboardKey.arrowRight): DirectionalFocusIntent(TraversalDirection.right),
    SingleActivator(LogicalKeyboardKey.arrowDown): DirectionalFocusIntent(TraversalDirection.down),
    SingleActivator(LogicalKeyboardKey.arrowUp): DirectionalFocusIntent(TraversalDirection.up),

    // Scrolling
    SingleActivator(LogicalKeyboardKey.arrowUp, meta: true): ScrollIntent(direction: AxisDirection.up),
    SingleActivator(LogicalKeyboardKey.arrowDown, meta: true): ScrollIntent(direction: AxisDirection.down),
    SingleActivator(LogicalKeyboardKey.arrowLeft, meta: true): ScrollIntent(direction: AxisDirection.left),
    SingleActivator(LogicalKeyboardKey.arrowRight, meta: true): ScrollIntent(direction: AxisDirection.right),
    SingleActivator(LogicalKeyboardKey.pageUp): ScrollIntent(direction: AxisDirection.up, type: ScrollIncrementType.page),
    SingleActivator(LogicalKeyboardKey.pageDown): ScrollIntent(direction: AxisDirection.down, type: ScrollIncrementType.page),
  };

  /// Generates the default shortcut key bindings based on the
  /// [defaultTargetPlatform].
  ///
  /// Used by [WidgetsApp] to assign a default value to [WidgetsApp.shortcuts].
  static Map<ShortcutActivator, Intent> get defaultShortcuts {
    if (kIsWeb) {
      return _defaultWebShortcuts;
    }

    switch (defaultTargetPlatform) {
      case TargetPlatform.android:
      case TargetPlatform.fuchsia:
      case TargetPlatform.linux:
      case TargetPlatform.windows:
        return _defaultShortcuts;
      case TargetPlatform.iOS:
      case TargetPlatform.macOS:
        return _defaultAppleOsShortcuts;
    }
  }

  /// The default value of [WidgetsApp.actions].
  static Map<Type, Action<Intent>> defaultActions = <Type, Action<Intent>>{
    DoNothingIntent: DoNothingAction(),
    DoNothingAndStopPropagationIntent: DoNothingAction(consumesKey: false),
    RequestFocusIntent: RequestFocusAction(),
    NextFocusIntent: NextFocusAction(),
    PreviousFocusIntent: PreviousFocusAction(),
    DirectionalFocusIntent: DirectionalFocusAction(),
    ScrollIntent: ScrollAction(),
    PrioritizedIntents: PrioritizedAction(),
    VoidCallbackIntent: VoidCallbackAction(),
  };

  @override
  State<WidgetsApp> createState() => _WidgetsAppState();
}

class _WidgetsAppState extends State<WidgetsApp> with WidgetsBindingObserver {
  // STATE LIFECYCLE

  // If window.defaultRouteName isn't '/', we should assume it was set
  // intentionally via `setInitialRoute`, and should override whatever is in
  // [widget.initialRoute].
  String get _initialRouteName => WidgetsBinding.instance.platformDispatcher.defaultRouteName != Navigator.defaultRouteName
    ? WidgetsBinding.instance.platformDispatcher.defaultRouteName
    : widget.initialRoute ?? WidgetsBinding.instance.platformDispatcher.defaultRouteName;

  @override
  void initState() {
    super.initState();
    _updateRouting();
    _locale = _resolveLocales(WidgetsBinding.instance.platformDispatcher.locales, widget.supportedLocales);
    WidgetsBinding.instance.addObserver(this);
  }

  @override
  void didUpdateWidget(WidgetsApp oldWidget) {
    super.didUpdateWidget(oldWidget);
    _updateRouting(oldWidget: oldWidget);
  }

  @override
  void dispose() {
    WidgetsBinding.instance.removeObserver(this);
    _defaultRouteInformationProvider?.dispose();
    super.dispose();
  }

  void _clearRouterResource() {
    _defaultRouteInformationProvider?.dispose();
    _defaultRouteInformationProvider = null;
    _defaultBackButtonDispatcher = null;
  }

  void _clearNavigatorResource() {
    _navigator = null;
  }

  void _updateRouting({WidgetsApp? oldWidget}) {
    if (_usesRouterWithDelegates) {
      assert(!_usesNavigator && !_usesRouterWithConfig);
      _clearNavigatorResource();
      if (widget.routeInformationProvider == null && widget.routeInformationParser != null) {
        _defaultRouteInformationProvider ??= PlatformRouteInformationProvider(
          initialRouteInformation: RouteInformation(
            location: _initialRouteName,
          ),
        );
      } else {
        _defaultRouteInformationProvider?.dispose();
        _defaultRouteInformationProvider = null;
      }
      if (widget.backButtonDispatcher == null) {
        _defaultBackButtonDispatcher ??= RootBackButtonDispatcher();
      }

    } else if (_usesNavigator) {
      assert(!_usesRouterWithDelegates && !_usesRouterWithConfig);
      _clearRouterResource();
      if (_navigator == null || widget.navigatorKey != oldWidget!.navigatorKey) {
        _navigator = widget.navigatorKey ?? GlobalObjectKey<NavigatorState>(this);
      }
      assert(_navigator != null);
    } else {
      assert(widget.builder != null || _usesRouterWithConfig);
      assert(!_usesRouterWithDelegates && !_usesNavigator);
      _clearRouterResource();
      _clearNavigatorResource();
    }
    // If we use a navigator, we have a navigator key.
    assert(_usesNavigator == (_navigator != null));
  }

  bool get _usesRouterWithDelegates => widget.routerDelegate != null;
  bool get _usesRouterWithConfig => widget.routerConfig != null;
  bool get _usesNavigator => widget.home != null
      || (widget.routes?.isNotEmpty ?? false)
      || widget.onGenerateRoute != null
      || widget.onUnknownRoute != null;

  // ROUTER

  RouteInformationProvider? get _effectiveRouteInformationProvider => widget.routeInformationProvider ?? _defaultRouteInformationProvider;
  PlatformRouteInformationProvider? _defaultRouteInformationProvider;
  BackButtonDispatcher get _effectiveBackButtonDispatcher => widget.backButtonDispatcher ?? _defaultBackButtonDispatcher!;
  RootBackButtonDispatcher? _defaultBackButtonDispatcher;

  // NAVIGATOR

  GlobalKey<NavigatorState>? _navigator;

  Route<dynamic>? _onGenerateRoute(RouteSettings settings) {
    final String? name = settings.name;
    final WidgetBuilder? pageContentBuilder = name == Navigator.defaultRouteName && widget.home != null
        ? (BuildContext context) => widget.home!
        : widget.routes![name];

    if (pageContentBuilder != null) {
      assert(
        widget.pageRouteBuilder != null,
        'The default onGenerateRoute handler for WidgetsApp must have a '
        'pageRouteBuilder set if the home or routes properties are set.',
      );
      final Route<dynamic> route = widget.pageRouteBuilder!<dynamic>(
        settings,
        pageContentBuilder,
      );
      assert(route != null, 'The pageRouteBuilder for WidgetsApp must return a valid non-null Route.');
      return route;
    }
    if (widget.onGenerateRoute != null) {
      return widget.onGenerateRoute!(settings);
    }
    return null;
  }

  Route<dynamic> _onUnknownRoute(RouteSettings settings) {
    assert(() {
      if (widget.onUnknownRoute == null) {
        throw FlutterError(
          'Could not find a generator for route $settings in the $runtimeType.\n'
          'Make sure your root app widget has provided a way to generate \n'
          'this route.\n'
          'Generators for routes are searched for in the following order:\n'
          ' 1. For the "/" route, the "home" property, if non-null, is used.\n'
          ' 2. Otherwise, the "routes" table is used, if it has an entry for '
          'the route.\n'
          ' 3. Otherwise, onGenerateRoute is called. It should return a '
          'non-null value for any valid route not handled by "home" and "routes".\n'
          ' 4. Finally if all else fails onUnknownRoute is called.\n'
          'Unfortunately, onUnknownRoute was not set.',
        );
      }
      return true;
    }());
    final Route<dynamic>? result = widget.onUnknownRoute!(settings);
    assert(() {
      if (result == null) {
        throw FlutterError(
          'The onUnknownRoute callback returned null.\n'
          'When the $runtimeType requested the route $settings from its '
          'onUnknownRoute callback, the callback returned null. Such callbacks '
          'must never return null.',
        );
      }
      return true;
    }());
    return result!;
  }

  // On Android: the user has pressed the back button.
  @override
  Future<bool> didPopRoute() async {
    assert(mounted);
    // The back button dispatcher should handle the pop route if we use a
    // router.
    if (_usesRouterWithDelegates) {
      return false;
    }

    final NavigatorState? navigator = _navigator?.currentState;
    if (navigator == null) {
      return false;
    }
    return navigator.maybePop();
  }

  @override
  Future<bool> didPushRoute(String route) async {
    assert(mounted);
    // The route name provider should handle the push route if we uses a
    // router.
    if (_usesRouterWithDelegates) {
      return false;
    }

    final NavigatorState? navigator = _navigator?.currentState;
    if (navigator == null) {
      return false;
    }
    navigator.pushNamed(route);
    return true;
  }

  // LOCALIZATION

  /// This is the resolved locale, and is one of the supportedLocales.
  Locale? _locale;

  Locale _resolveLocales(List<Locale>? preferredLocales, Iterable<Locale> supportedLocales) {
    // Attempt to use localeListResolutionCallback.
    if (widget.localeListResolutionCallback != null) {
      final Locale? locale = widget.localeListResolutionCallback!(preferredLocales, widget.supportedLocales);
      if (locale != null) {
        return locale;
      }
    }
    // localeListResolutionCallback failed, falling back to localeResolutionCallback.
    if (widget.localeResolutionCallback != null) {
      final Locale? locale = widget.localeResolutionCallback!(
        preferredLocales != null && preferredLocales.isNotEmpty ? preferredLocales.first : null,
        widget.supportedLocales,
      );
      if (locale != null) {
        return locale;
      }
    }
    // Both callbacks failed, falling back to default algorithm.
    return basicLocaleListResolution(preferredLocales, supportedLocales);
  }

  @override
  void didChangeLocales(List<Locale>? locales) {
    final Locale newLocale = _resolveLocales(locales, widget.supportedLocales);
    if (newLocale != _locale) {
      setState(() {
        _locale = newLocale;
      });
    }
  }

  // Combine the Localizations for Widgets with the ones contributed
  // by the localizationsDelegates parameter, if any. Only the first delegate
  // of a particular LocalizationsDelegate.type is loaded so the
  // localizationsDelegate parameter can be used to override
  // WidgetsLocalizations.delegate.
  Iterable<LocalizationsDelegate<dynamic>> get _localizationsDelegates {
    return <LocalizationsDelegate<dynamic>>[
      if (widget.localizationsDelegates != null)
        ...widget.localizationsDelegates!,
      DefaultWidgetsLocalizations.delegate,
    ];
  }

  // BUILDER

  bool _debugCheckLocalizations(Locale appLocale) {
    assert(() {
      final Set<Type> unsupportedTypes =
        _localizationsDelegates.map<Type>((LocalizationsDelegate<dynamic> delegate) => delegate.type).toSet();
      for (final LocalizationsDelegate<dynamic> delegate in _localizationsDelegates) {
        if (!unsupportedTypes.contains(delegate.type)) {
          continue;
        }
        if (delegate.isSupported(appLocale)) {
          unsupportedTypes.remove(delegate.type);
        }
      }
      if (unsupportedTypes.isEmpty) {
        return true;
      }

      FlutterError.reportError(FlutterErrorDetails(
        exception: "Warning: This application's locale, $appLocale, is not supported by all of its localization delegates.",
        library: 'widgets',
        informationCollector: () => <DiagnosticsNode>[
          for (final Type unsupportedType in unsupportedTypes)
            ErrorDescription(
              '• A $unsupportedType delegate that supports the $appLocale locale was not found.',
            ),
          ErrorSpacer(),
          if (unsupportedTypes.length == 1 && unsupportedTypes.single.toString() == 'CupertinoLocalizations')
            // We previously explicitly avoided checking for this class so it's not uncommon for applications
            // to have omitted importing the required delegate.
            ...<DiagnosticsNode>[
              ErrorHint(
                'If the application is built using GlobalMaterialLocalizations.delegate, consider using '
                'GlobalMaterialLocalizations.delegates (plural) instead, as that will automatically declare '
                'the appropriate Cupertino localizations.'
              ),
              ErrorSpacer(),
            ],
          ErrorHint(
            'The declared supported locales for this app are: ${widget.supportedLocales.join(", ")}'
          ),
          ErrorSpacer(),
          ErrorDescription(
            'See https://flutter.dev/tutorials/internationalization/ for more '
            "information about configuring an app's locale, supportedLocales, "
            'and localizationsDelegates parameters.',
          ),
        ],
      ));
      return true;
    }());
    return true;
  }

  @override
  Widget build(BuildContext context) {
    Widget? routing;
    if (_usesRouterWithDelegates) {
      routing = Router<Object>(
        restorationScopeId: 'router',
        routeInformationProvider: _effectiveRouteInformationProvider,
        routeInformationParser: widget.routeInformationParser,
        routerDelegate: widget.routerDelegate!,
        backButtonDispatcher: _effectiveBackButtonDispatcher,
      );
    } else if (_usesNavigator) {
      assert(_navigator != null);
      routing = Navigator(
        restorationScopeId: 'nav',
        key: _navigator,
        initialRoute: _initialRouteName,
        onGenerateRoute: _onGenerateRoute,
        onGenerateInitialRoutes: widget.onGenerateInitialRoutes == null
          ? Navigator.defaultGenerateInitialRoutes
          : (NavigatorState navigator, String initialRouteName) {
            return widget.onGenerateInitialRoutes!(initialRouteName);
          },
        onUnknownRoute: _onUnknownRoute,
        observers: widget.navigatorObservers!,
        reportsRouteUpdateToEngine: true,
      );
    } else if (_usesRouterWithConfig) {
      routing = Router<Object>.withConfig(
        restorationScopeId: 'router',
        config: widget.routerConfig!,
      );
    }

    Widget result;
    if (widget.builder != null) {
      result = Builder(
        builder: (BuildContext context) {
          return widget.builder!(context, routing);
        },
      );
    } else {
      assert(routing != null);
      result = routing!;
    }

    if (widget.textStyle != null) {
      result = DefaultTextStyle(
        style: widget.textStyle!,
        child: result,
      );
    }

    PerformanceOverlay? performanceOverlay;
    // We need to push a performance overlay if any of the display or checkerboarding
    // options are set.
    if (widget.showPerformanceOverlay || WidgetsApp.showPerformanceOverlayOverride) {
      performanceOverlay = PerformanceOverlay.allEnabled(
        checkerboardRasterCacheImages: widget.checkerboardRasterCacheImages,
        checkerboardOffscreenLayers: widget.checkerboardOffscreenLayers,
      );
    } else if (widget.checkerboardRasterCacheImages || widget.checkerboardOffscreenLayers) {
      performanceOverlay = PerformanceOverlay(
        checkerboardRasterCacheImages: widget.checkerboardRasterCacheImages,
        checkerboardOffscreenLayers: widget.checkerboardOffscreenLayers,
      );
    }
    if (performanceOverlay != null) {
      result = Stack(
        children: <Widget>[
          result,
          Positioned(top: 0.0, left: 0.0, right: 0.0, child: performanceOverlay),
        ],
      );
    }

    if (widget.showSemanticsDebugger) {
      result = SemanticsDebugger(
        child: result,
      );
    }

    assert(() {
      if (widget.debugShowWidgetInspector || WidgetsApp.debugShowWidgetInspectorOverride) {
        result = WidgetInspector(
          selectButtonBuilder: widget.inspectorSelectButtonBuilder,
          child: result,
        );
      }
      if (widget.debugShowCheckedModeBanner && WidgetsApp.debugAllowBannerOverride) {
        result = CheckedModeBanner(
          child: result,
        );
      }
      return true;
    }());

    final Widget title;
    if (widget.onGenerateTitle != null) {
      title = Builder(
        // This Builder exists to provide a context below the Localizations widget.
        // The onGenerateTitle callback can refer to Localizations via its context
        // parameter.
        builder: (BuildContext context) {
          final String title = widget.onGenerateTitle!(context);
          assert(title != null, 'onGenerateTitle must return a non-null String');
          return Title(
            title: title,
            color: widget.color.withOpacity(1.0),
            child: result,
          );
        },
      );
    } else {
      title = Title(
        title: widget.title,
        color: widget.color.withOpacity(1.0),
        child: result,
      );
    }

    final Locale appLocale = widget.locale != null
      ? _resolveLocales(<Locale>[widget.locale!], widget.supportedLocales)
      : _locale!;

    assert(_debugCheckLocalizations(appLocale));

    Widget child = Localizations(
      locale: appLocale,
      delegates: _localizationsDelegates.toList(),
      child: title,
    );

    final MediaQueryData? data = MediaQuery.maybeOf(context);
    if (!widget.useInheritedMediaQuery || data == null) {
      child = MediaQuery.fromWindow(
        child: child,
      );
    }

    // final Map<Type, ContextGestureRecognizerFactory> _defaultGestures = {
    //   TapGestureRecognizer : ContextGestureRecognizerFactoryWithHandlers<TapGestureRecognizer>(
    //           (BuildContext context) => TapGestureRecognizer(debugOwner: context),
    //           (TapGestureRecognizer instance, BuildContext context) {
    //         instance
    //           ..onTapDown = (TapDownDetails details) {
    //             print('not default');
    //             Actions.invoke(context, ActivateIntent());
    //           };
    //       }
    //   )
    // };

    return RootRestorationScope(
      restorationId: widget.restorationScopeId,
      child: SharedAppData(
        child: Shortcuts(
          debugLabel: '<Default WidgetsApp Shortcuts>',
          shortcuts: widget.shortcuts ?? WidgetsApp.defaultShortcuts,
          // DefaultTextEditingShortcuts is nested inside Shortcuts so that it can
          // fall through to the defaultShortcuts.
<<<<<<< HEAD
          child: DefaultSelectionGestures(
            // child: TextSelectionGestures(
              // manager: LoggingTextSelectionGesturesManager(),
              // gestures: _defaultGestures,
              child: DefaultTextEditingShortcuts(
                child: Actions(
                  actions: widget.actions ?? WidgetsApp.defaultActions,
                  child: FocusTraversalGroup(
                    policy: ReadingOrderTraversalPolicy(),
                    child: child,
                  ),
                ),
              // ),
=======
          child: DefaultTextEditingShortcuts(
            child: Actions(
              actions: widget.actions ?? WidgetsApp.defaultActions,
              child: FocusTraversalGroup(
                policy: ReadingOrderTraversalPolicy(),
                child: ShortcutRegistrar(
                  child: child,
                ),
              ),
>>>>>>> 4e23ed36
            ),
          ),
        ),
      ),
    );
  }
}<|MERGE_RESOLUTION|>--- conflicted
+++ resolved
@@ -1749,21 +1749,10 @@
           shortcuts: widget.shortcuts ?? WidgetsApp.defaultShortcuts,
           // DefaultTextEditingShortcuts is nested inside Shortcuts so that it can
           // fall through to the defaultShortcuts.
-<<<<<<< HEAD
           child: DefaultSelectionGestures(
             // child: TextSelectionGestures(
               // manager: LoggingTextSelectionGesturesManager(),
               // gestures: _defaultGestures,
-              child: DefaultTextEditingShortcuts(
-                child: Actions(
-                  actions: widget.actions ?? WidgetsApp.defaultActions,
-                  child: FocusTraversalGroup(
-                    policy: ReadingOrderTraversalPolicy(),
-                    child: child,
-                  ),
-                ),
-              // ),
-=======
           child: DefaultTextEditingShortcuts(
             child: Actions(
               actions: widget.actions ?? WidgetsApp.defaultActions,
@@ -1773,7 +1762,7 @@
                   child: child,
                 ),
               ),
->>>>>>> 4e23ed36
+            ),
             ),
           ),
         ),
